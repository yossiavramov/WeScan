# WeScan

<p align="center">
    <img width="900px" src="Assets/WeScan-Banner.jpg">
</p>

<p align="center">
<img src="https://travis-ci.com/WeTransfer/WeScan.svg?token=Ur5V2zzKmBJLmMYHKJTF&branch=master"/>
<img src="https://img.shields.io/cocoapods/v/WeScan.svg?style=flat"/>
<img src="https://img.shields.io/cocoapods/l/WeScan.svg?style=flat"/>
<img src="https://img.shields.io/cocoapods/p/WeScan.svg?style=flat"/>
<img src="https://img.shields.io/badge/Carthage-compatible-4BC51D.svg?style=flat"/>
<img src="https://img.shields.io/badge/License-MIT-yellow.svg?style=flat"/>
</p>

**WeScan** makes it easy to add scanning functionalities to your iOS app! 
It's modelled after `UIImagePickerController`, which makes it a breeze to use.

- [Features](#features)
- [Example](#example)
- [Requirements](#requirements)
- [Installation](#installation)
- [Usage](#usage)
- [Communication](#communication)
- [License](#license)

## Features

- [x] Fast
- [x] Live scanning of documents
- [x] Edit detected rectangle
- [x] Auto scan and flash support
- [x] Lightweight dependency
- [ ] Batch scanning

## Demo

<p align="left">
    <img src="Assets/WeScan.gif">
</p>

## Requirements

- Swift 4.2
- iOS 10.0+
- Xcode 9.x

<br>

## Installation
### Cocoapods

[CocoaPods](http://cocoapods.org) is a dependency manager for Cocoa projects.

To integrate **WeScan** into your Xcode project using CocoaPods, specify it in your `Podfile`:

```rubygi
source 'https://github.com/CocoaPods/Specs.git'
platform :ios, '10.0'
use_frameworks!

target '<Your Target Name>' do
    pod 'WeScan', '>= 0.9'
end
```

Then, run the following command:

```bash
$ pod install
```

### Carthage

[Carthage](https://github.com/Carthage/Carthage) is a decentralized dependency manager that builds your dependencies and provides you with binary frameworks.

To integrate **WeScan** into your Xcode project using Carthage, specify it in your `Cartfile`:

```ogdl
github "WeTransfer/WeScan" >= 0.9
```

Run `carthage update` to build the framework and drag the built `WeScan.framework` into your Xcode project.

### Manually

Just download the project, and drag and drop the "WeScan" folder in your project.

<<<<<<< HEAD

<p align="center">
    <img width="900px" src="Assets/project.png">
</p>


Simply Add the WeScan FrameWork into project `Embedded Binaries` and `Linked Frameworks and Libraries`.

<p align="center">
    <img width="900px" src="Assets/LinkedFrameworks.png">
</p>

## Usage

1. Make sure that your ViewController confirms to the `ImageScannerControllerDelegate` protocol
=======
<br>

## Usage

### Swift

1. Ensure your view controller conforms to the `ImageScannerControllerDelegate` protocol:
>>>>>>> 01a7efca
```swift
class YourViewController: UIViewController, ImageScannerControllerDelegate {
    // YourViewController code here
}
```

2. Implement the delegate functions inside your view controller:
```swift
func imageScannerController(_ scanner: ImageScannerController, didFailWithError error: Error) {
    // You are responsible for carefully handling the error
    print(error)
}

func imageScannerController(_ scanner: ImageScannerController, didFinishScanningWithResults results: ImageScannerResults) {
    // The user successfully scanned an image, which is available in the ImageScannerResults
    // You are responsible for dismissing the ImageScannerController
    scanner.dismiss(animated: true)
}

func imageScannerControllerDidCancel(_ scanner: ImageScannerController) {
    // The user tapped 'Cancel' on the scanner
    // You are responsible for dismissing the ImageScannerController
    scanner.dismiss(animated: true)
}
```

3. Finally, create and present a `ImageScannerController` instance somewhere within your view controller:

```swift
let scannerViewController = ImageScannerController()
scannerViewController.imageScannerDelegate = self
present(scannerViewController, animated: true)
```

### Objective-C

1. Create a dummy swift class in your project. When Xcode asks if you'd like to create a bridging header, press 'Create Bridging Header'
2. In the new header, add the Objective-C class (`#import myClass.h`) where you want to use WeScan
3. In your class, import the header (`import <yourProjectName.swift.h>`)
4. Drag and drop the WeScan folder to add it to your project
5. In your class, add `@Class ImageScannerController;`

#### Example Implementation
```objc
ImageScannerController *scannerViewController = [ImageScannerController new];
[self presentViewController:scannerViewController animated:YES completion:nil];
```

<br>

## Communication

- If you **found a bug**, open an [issue](https://github.com/WeTransfer/WeScan/issues).
- If you **have a feature request**, open an [issue](https://github.com/WeTransfer/WeScan/issues).
- If you **want to contribute**, submit a [pull request](https://github.com/WeTransfer/WeScan/pulls).

<br>

## License

**WeScan** is available under the MIT license. See the [LICENSE](https://github.com/WeTransfer/WeScan/blob/develop/LICENSE) file for more info.<|MERGE_RESOLUTION|>--- conflicted
+++ resolved
@@ -86,14 +86,14 @@
 
 Just download the project, and drag and drop the "WeScan" folder in your project.
 
-<<<<<<< HEAD
+
 
 <p align="center">
     <img width="900px" src="Assets/project.png">
 </p>
 
 
-Simply Add the WeScan FrameWork into project `Embedded Binaries` and `Linked Frameworks and Libraries`.
+Simply add the WeScan framework in the project's Embedded Binaries and Linked Frameworks and Libraries.
 
 <p align="center">
     <img width="900px" src="Assets/LinkedFrameworks.png">
@@ -102,15 +102,7 @@
 ## Usage
 
 1. Make sure that your ViewController confirms to the `ImageScannerControllerDelegate` protocol
-=======
-<br>
 
-## Usage
-
-### Swift
-
-1. Ensure your view controller conforms to the `ImageScannerControllerDelegate` protocol:
->>>>>>> 01a7efca
 ```swift
 class YourViewController: UIViewController, ImageScannerControllerDelegate {
     // YourViewController code here
